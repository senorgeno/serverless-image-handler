**_Important Notice:_**
Due to a [change in the AWS Lambda execution environment](https://aws.amazon.com/blogs/compute/upcoming-updates-to-the-aws-lambda-execution-environment/), Serverless Image Handler v3 deployments are functionally broken. To address the issue we have released [minor version update v3.1.1](https://solutions-reference.s3.amazonaws.com/serverless-image-handler/v3.1.1/serverless-image-handler.template). We recommend all users of v3 to run cloudformation stack update with v3.1.1. Additionally, we suggest you to look at v4 of the solution and migrate to v4 if it addresses all of your use cases.

# AWS Serverless Image Handler Lambda wrapper for SharpJS
A solution to dynamically handle images on the fly, utilizing Sharp (https://sharp.pixelplumbing.com/en/stable/).
Published version, additional details and documentation are available here: https://aws.amazon.com/solutions/serverless-image-handler/

_Note:_ it is recommend to build the application binary on Amazon Linux.

## On This Page
- [Architecture Overview](#architecture-overview)
- [Creating a custom build](#creating-a-custom-build)
- [External Contributors](#external-contributors)
- [License](#license)

## Architecture Overview
![Architecture](architecture.jpeg)

The AWS CloudFormation template deploys an Amazon CloudFront distribution, Amazon API Gateway REST API, and an AWS Lambda function. Amazon CloudFront provides a caching layer to reduce the cost of image processing and the latency of subsequent image delivery. The Amazon API Gateway provides endpoint resources and triggers the AWS Lambda function. The AWS Lambda function retrieves the image from the customer's Amazon Simple Storage Service (Amazon S3) bucket and uses Sharp to return a modified version of the image to the API Gateway. Additionally, the solution generates a CloudFront domain name that provides cached access to the image handler API.

_**Note**:_ From v5.0, all AWS CloudFormation template resources are created be [AWS CDK](https://aws.amazon.com/cdk/) and [AWS Solutions Constructs](https://aws.amazon.com/solutions/constructs/). Since the AWS CloudFormation template resources have the same logical ID comparing to v4.x, it makes the solution upgradable mostly from v4.x to v5.

## Creating a custom build
The solution can be deployed through the CloudFormation template available on the solution home page.
To make changes to the solution, download or clone this repo, update the source code and then run the deployment/build-s3-dist.sh script to deploy the updated Lambda code to an Amazon S3 bucket in your account.

### Prerequisites:
* [AWS Command Line Interface](https://aws.amazon.com/cli/)
* Node.js 12.x or later

### 1. Clone the repository
```bash
git clone https://github.com/awslabs/serverless-image-handler.git
```

### 2. Run unit tests for customization
Run unit tests to make sure added customization passes the tests:
```bash
cd ./deployment
chmod +x ./run-unit-tests.sh
./run-unit-tests.sh
```

### 3. Declare environment variables
```bash
export REGION=aws-region-code # the AWS region to launch the solution (e.g. us-east-1)
export DIST_OUTPUT_BUCKET=my-bucket-name # bucket where customized code will reside
export SOLUTION_NAME=my-solution-name # the solution name
export VERSION=my-version # version number for the customized code
```

### 4. Create an Amazon S3 Bucket
The CloudFormation template is configured to pull the Lambda deployment packages from Amazon S3 bucket in the region the template is being launched in. Create a bucket in the desired region with the region name appended to the name of the bucket.
```bash
aws s3 mb s3://$DIST_OUTPUT_BUCKET-$REGION --region $REGION
```

### 5. Create the deployment packages
Build the distributable:
```bash
chmod +x ./build-s3-dist.sh
./build-s3-dist.sh $DIST_OUTPUT_BUCKET $SOLUTION_NAME $VERSION
```

Deploy the distributable to the Amazon S3 bucket in your account:
```bash
<<<<<<< HEAD
./build-s3-dist.sh $DIST_OUTPUT_BUCKET $TEMPLATE_OUTPUT_BUCKET $VERSION
=======
aws s3 sync ./regional-s3-assets/ s3://$DIST_OUTPUT_BUCKET-$REGION/$SOLUTION_NAME/$VERSION/ --recursive --acl bucket-owner-full-control
aws s3 sync ./global-s3-assets/ s3://$DIST_OUTPUT_BUCKET-$REGION/$SOLUTION_NAME/$VERSION/ --recursive --acl bucket-owner-full-control
>>>>>>> 2c0327c3
```

### 6. Launch the CloudFormation template.
* Get the link of the `serverless-image-handler.template` uploaded to your Amazon S3 bucket.
* Deploy the Serverless Image Handler solution to your account by launching a new AWS CloudFormation stack using the S3 link of the `serverless-image-handler.template`.

## External Contributors
- [@leviwilson](https://github.com/leviwilson) for [#117](https://github.com/awslabs/serverless-image-handler/pull/117)
- [@rpong](https://github.com/rpong) for [#130](https://github.com/awslabs/serverless-image-handler/pull/130)
- [@harriswong](https://github.com/harriswong) for [#138](https://github.com/awslabs/serverless-image-handler/pull/138)
- [@ganey](https://github.com/ganey) for [#139](https://github.com/awslabs/serverless-image-handler/pull/139)
- [@browniebroke](https://github.com/browniebroke) for [#151](https://github.com/awslabs/serverless-image-handler/pull/151), [#152](https://github.com/awslabs/serverless-image-handler/pull/152)
- [@john-shaffer](https://github.com/john-shaffer) for [#158](https://github.com/awslabs/serverless-image-handler/pull/158)
- [@toredash](https://github.com/toredash) for [#174](https://github.com/awslabs/serverless-image-handler/pull/174), [#195](https://github.com/awslabs/serverless-image-handler/pull/195)
- [@lith-imad](https://github.com/lith-imad) for [#194](https://github.com/awslabs/serverless-image-handler/pull/194)

***
## License
Copyright 2020 Amazon.com, Inc. or its affiliates. All Rights Reserved.

Licensed under the Apache License, Version 2.0 (the "License");
you may not use this file except in compliance with the License.
You may obtain a copy of the License at

    http://www.apache.org/licenses/LICENSE-2.0

<<<<<<< HEAD
or in the "license" file accompanying this file. This file is distributed on an "AS IS" BASIS, WITHOUT WARRANTIES OR CONDITIONS OF ANY KIND, express or implied. See the License for the specific language governing permissions and limitations under the License.

## FirsTable Settings
```
export TEMPLATE_OUTPUT_BUCKET=firsttable-cloudformation-scripts
export DIST_OUTPUT_BUCKET=firsttable-cloudformation-scripts
export VERSION=5.3
```

aws s3 cp ./dist/ s3://$DIST_OUTPUT_BUCKET-us-west-2/serverless-image-handler/$VERSION/ --recursive --exclude "*" --include "*.zip"
=======
Unless required by applicable law or agreed to in writing, software
distributed under the License is distributed on an "AS IS" BASIS,
WITHOUT WARRANTIES OR CONDITIONS OF ANY KIND, either express or implied.
See the License for the specific language governing permissions and
limitations under the License.
>>>>>>> 2c0327c3
<|MERGE_RESOLUTION|>--- conflicted
+++ resolved
@@ -64,12 +64,8 @@
 
 Deploy the distributable to the Amazon S3 bucket in your account:
 ```bash
-<<<<<<< HEAD
-./build-s3-dist.sh $DIST_OUTPUT_BUCKET $TEMPLATE_OUTPUT_BUCKET $VERSION
-=======
 aws s3 sync ./regional-s3-assets/ s3://$DIST_OUTPUT_BUCKET-$REGION/$SOLUTION_NAME/$VERSION/ --recursive --acl bucket-owner-full-control
 aws s3 sync ./global-s3-assets/ s3://$DIST_OUTPUT_BUCKET-$REGION/$SOLUTION_NAME/$VERSION/ --recursive --acl bucket-owner-full-control
->>>>>>> 2c0327c3
 ```
 
 ### 6. Launch the CloudFormation template.
@@ -96,21 +92,8 @@
 
     http://www.apache.org/licenses/LICENSE-2.0
 
-<<<<<<< HEAD
-or in the "license" file accompanying this file. This file is distributed on an "AS IS" BASIS, WITHOUT WARRANTIES OR CONDITIONS OF ANY KIND, express or implied. See the License for the specific language governing permissions and limitations under the License.
-
-## FirsTable Settings
-```
-export TEMPLATE_OUTPUT_BUCKET=firsttable-cloudformation-scripts
-export DIST_OUTPUT_BUCKET=firsttable-cloudformation-scripts
-export VERSION=5.3
-```
-
-aws s3 cp ./dist/ s3://$DIST_OUTPUT_BUCKET-us-west-2/serverless-image-handler/$VERSION/ --recursive --exclude "*" --include "*.zip"
-=======
 Unless required by applicable law or agreed to in writing, software
 distributed under the License is distributed on an "AS IS" BASIS,
 WITHOUT WARRANTIES OR CONDITIONS OF ANY KIND, either express or implied.
 See the License for the specific language governing permissions and
-limitations under the License.
->>>>>>> 2c0327c3
+limitations under the License.