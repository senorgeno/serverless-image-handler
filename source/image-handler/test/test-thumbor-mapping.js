/*********************************************************************************************************************
 *  Copyright 2020 Amazon.com, Inc. or its affiliates. All Rights Reserved.                                           *
 *                                                                                                                    *
 *  Licensed under the Apache License, Version 2.0 (the "License"). You may not use this file except in compliance    *
 *  with the License. A copy of the License is located at                                                             *
 *                                                                                                                    *
 *      http://www.apache.org/licenses/LICENSE-2.0                                                                    *
 *                                                                                                                    *
 *  or in the 'license' file accompanying this file. This file is distributed on an 'AS IS' BASIS, WITHOUT WARRANTIES *
 *  OR CONDITIONS OF ANY KIND, express or implied. See the License for the specific language governing permissions    *
 *  and limitations under the License.                                                                                *
 *********************************************************************************************************************/

const ThumborMapping = require('../thumbor-mapping');
let assert = require('assert');

// ----------------------------------------------------------------------------
// process()
// ----------------------------------------------------------------------------
describe('process()', function() {
    describe('001/thumborRequest', function() {
        it(`Should pass if the proper edit translations are applied and in the
            correct order`, function() {
            // Arrange
            const event = {
                path : "/fit-in/200x300/filters:grayscale()/test-image-001.jpg"
            }
            // Act
            const thumborMapping = new ThumborMapping();
            thumborMapping.process(event);
            // Assert
            const expectedResult = {
                edits: {
                    resize: {
                        width: 200,
                        height: 300,
                        fit: 'inside'
                    },
                    grayscale: true
                }
            };
            assert.deepEqual(thumborMapping.edits, expectedResult.edits);
        });
    });
<<<<<<< HEAD
    describe('002/thumborRequestWithCaseInsensitiveExtension', function() {
        it(`Should pass if the proper edit translations are applied with case insensitive image`, function() {
            // Arrange
            const event = {
                path : "/200x300/test-image-001.JPG"
=======
    describe('002/resize/fit-in', function() {
        it(`Should pass if the proper edit translations are applied and in the
            correct order`, function() {
            // Arrange
            const event = {
                path : "/fit-in/400x300/test-image-001.jpg"
>>>>>>> 2c0327c3
            }
            // Act
            const thumborMapping = new ThumborMapping();
            thumborMapping.process(event);
            // Assert
            const expectedResult = {
                edits: {
                    resize: {
<<<<<<< HEAD
                        width: 200,
                        height: 300
                    },
=======
                        width: 400,
                        height: 300,
                        fit: 'inside'
                    }
                }
            };
            assert.deepEqual(thumborMapping.edits, expectedResult.edits);
        });
    });
    describe('003/resize/fit-in/noResizeValues', function() {
        it(`Should pass if the proper edit translations are applied and in the
            correct order`, function() {
            // Arrange
            const event = {
                path : "/fit-in/test-image-001.jpg"
            }
            // Act
            const thumborMapping = new ThumborMapping();
            thumborMapping.process(event);
            // Assert
            const expectedResult = {
                edits: {
                    resize: { fit: 'inside' }
                }
            };
            assert.deepEqual(thumborMapping.edits, expectedResult.edits);
        });
    });
    describe('004/resize/not-fit-in', function() {
        it(`Should pass if the proper edit translations are applied and in the
            correct order`, function() {
            // Arrange
            const event = {
                path : "/400x300/test-image-001.jpg"
            }
            // Act
            const thumborMapping = new ThumborMapping();
            thumborMapping.process(event);
            // Assert
            const expectedResult = {
                edits: {
                    resize: {
                        width: 400,
                        height: 300
                    }
>>>>>>> 2c0327c3
                }
            };
            assert.deepEqual(thumborMapping.edits, expectedResult.edits);
        });
    });
<<<<<<< HEAD
    describe('003/thumborRequestDoesNotUseImageNameInProcessing', function() {
        it(`Should pass if the proper edit translations are applied when an image has thumbor values in it's name`, function() {
            // Arrange
            const event = {
                path : "/400x400/test-image-001-600x800.jpg"
=======
    describe('005/resize/widthIsZero', function() {
        it(`Should pass if the proper edit translations are applied and in the
            correct order`, function() {
            // Arrange
            const event = {
                path : "/0x300/test-image-001.jpg"
            }
            // Act
            const thumborMapping = new ThumborMapping();
            thumborMapping.process(event);
            // Assert
            const expectedResult = {
                edits: {
                    resize: {
                        width: null,
                        height: 300,
                        fit: 'inside'
                    }
                }
            };
            assert.deepEqual(thumborMapping.edits, expectedResult.edits);
        });
    });
    describe('006/resize/heightIsZero', function() {
        it(`Should pass if the proper edit translations are applied and in the
            correct order`, function() {
            // Arrange
            const event = {
                path : "/400x0/test-image-001.jpg"
>>>>>>> 2c0327c3
            }
            // Act
            const thumborMapping = new ThumborMapping();
            thumborMapping.process(event);
            // Assert
            const expectedResult = {
                edits: {
                    resize: {
                        width: 400,
<<<<<<< HEAD
                        height: 400
                    },
=======
                        height: null,
                        fit: 'inside'
                    }
                }
            };
            assert.deepEqual(thumborMapping.edits, expectedResult.edits);
        });
    });
    describe('007/resize/widthAndHeightAreZero', function() {
        it(`Should pass if the proper edit translations are applied and in the
            correct order`, function() {
            // Arrange
            const event = {
                path : "/0x0/test-image-001.jpg"
            }
            // Act
            const thumborMapping = new ThumborMapping();
            thumborMapping.process(event);
            // Assert
            const expectedResult = {
                edits: {
                    resize: {
                        width: null,
                        height: null,
                        fit: 'inside'
                    }
>>>>>>> 2c0327c3
                }
            };
            assert.deepEqual(thumborMapping.edits, expectedResult.edits);
        });
    });
});

// ----------------------------------------------------------------------------
// parseCustomPath()
// ----------------------------------------------------------------------------
describe('parseCustomPath()', function() {
    describe('001/validPath', function() {
        it(`Should pass if the proper edit translations are applied and in the
            correct order`, function() {
            const event = {
                path : '/filters-rotate(90)/filters-grayscale()/thumbor-image.jpg'
            }
            process.env.REWRITE_MATCH_PATTERN = /(filters-)/gm;
            process.env.REWRITE_SUBSTITUTION = 'filters:';
            // Act
            const thumborMapping = new ThumborMapping();
            const result = thumborMapping.parseCustomPath(event.path);
            // Assert
            const expectedResult = '/filters:rotate(90)/filters:grayscale()/thumbor-image.jpg';
            assert.deepEqual(result.path, expectedResult);
        });
    });
    describe('002/undefinedEnvironmentVariables', function() {
        it(`Should throw an error if the environment variables are left undefined`, function() {
            const event = {
                path : '/filters-rotate(90)/filters-grayscale()/thumbor-image.jpg'
            }
            process.env.REWRITE_MATCH_PATTERN = undefined;
            process.env.REWRITE_SUBSTITUTION = undefined;
            // Act
            const thumborMapping = new ThumborMapping();
            // Assert
            assert.throws(function() {
                thumborMapping.parseCustomPath(event.path);
            }, Error, 'ThumborMapping::ParseCustomPath::ParsingError');
        });
    });
    describe('003/undefinedPath', function() {
        it(`Should throw an error if the path is not defined`, function() {
            const event = {};
            process.env.REWRITE_MATCH_PATTERN = /(filters-)/gm;
            process.env.REWRITE_SUBSTITUTION = 'filters:';
            // Act
            const thumborMapping = new ThumborMapping();
            // Assert
            assert.throws(function() {
                thumborMapping.parseCustomPath(event.path);
            }, Error, 'ThumborMapping::ParseCustomPath::ParsingError');
        });
    });
    describe('004/undefinedAll', function() {
        it(`Should throw an error if the path is not defined`, function() {
            const event = {};
            process.env.REWRITE_MATCH_PATTERN = undefined;
            process.env.REWRITE_SUBSTITUTION = undefined;
            // Act
            const thumborMapping = new ThumborMapping();
            // Assert
            assert.throws(function() {
                thumborMapping.parseCustomPath(event.path);
            }, Error, 'ThumborMapping::ParseCustomPath::ParsingError');
        });
    });
});

// ----------------------------------------------------------------------------
// mapFilter()
// ----------------------------------------------------------------------------
describe('mapFilter()', function() {
    describe('001/autojpg', function() {
        it(`Should pass if the filter is successfully converted from
            Thumbor:autojpg()`, function() {
            // Arrange
            const edit = 'filters:autojpg()';
            const filetype = 'jpg';
            // Act
            const thumborMapping = new ThumborMapping();
            thumborMapping.mapFilter(edit, filetype);
            // Assert
            const expectedResult = {
                edits: { toFormat: 'jpeg' }
            };
            assert.deepEqual(thumborMapping, expectedResult);
        });
    });
    describe('002/background_color', function() {
        it(`Should pass if the filter is successfully translated from
            Thumbor:background_color()`, function() {
            // Arrange
            const edit = 'filters:background_color(ffff)';
            const filetype = 'jpg';
            // Act
            const thumborMapping = new ThumborMapping();
            thumborMapping.mapFilter(edit, filetype);
            // Assert
            const expectedResult = {
                edits: { flatten: { background: {r: 255, g: 255, b: 255}}}
            };
            assert.deepEqual(thumborMapping, expectedResult);
        });
    });
    describe('003/blur/singleParameter', function() {
        it(`Should pass if the filter is successfully translated from
            Thumbor:blur()`, function() {
            // Arrange
            const edit = 'filters:blur(60)';
            const filetype = 'jpg';
            // Act
            const thumborMapping = new ThumborMapping();
            thumborMapping.mapFilter(edit, filetype);
            // Assert
            const expectedResult = {
                edits: { blur: 30 }
            };
            assert.deepEqual(thumborMapping, expectedResult);
        });
    });
    describe('004/blur/doubleParameter', function() {
        it(`Should pass if the filter is successfully translated from
            Thumbor:blur()`, function() {
            // Arrange
            const edit = 'filters:blur(60, 2)';
            const filetype = 'jpg';
            // Act
            const thumborMapping = new ThumborMapping();
            thumborMapping.mapFilter(edit, filetype);
            // Assert
            const expectedResult = {
                edits: { blur: 2 }
            };
            assert.deepEqual(thumborMapping, expectedResult);
        });
    });
    describe('005/convolution', function() {
        it(`Should pass if the filter is successfully translated from
            Thumbor:convolution()`, function() {
            // Arrange
            const edit = 'filters:convolution(1;2;1;2;4;2;1;2;1,3,true)';
            const filetype = 'jpg';
            // Act
            const thumborMapping = new ThumborMapping();
            thumborMapping.mapFilter(edit, filetype);
            // Assert
            const expectedResult = {
                edits: { convolve: {
                    width: 3,
                    height: 3,
                    kernel: [1,2,1,2,4,2,1,2,1]
                }}
            };
            assert.deepEqual(thumborMapping, expectedResult);
        });
    });
    describe('006/equalize', function() {
        it(`Should pass if the filter is successfully translated from
            Thumbor:equalize()`, function() {
            // Arrange
            const edit = 'filters:equalize()';
            const filetype = 'jpg';
            // Act
            const thumborMapping = new ThumborMapping();
            thumborMapping.mapFilter(edit, filetype);
            // Assert
            const expectedResult = {
                edits: { normalize: 'true' }
            };
            assert.deepEqual(thumborMapping, expectedResult);
        });
    });
    describe('007/fill/resizeUndefined', function() {
        it(`Should pass if the filter is successfully translated from
            Thumbor:fill()`, function() {
            // Arrange
            const edit = 'filters:fill(fff)';
            const filetype = 'jpg';
            // Act
            const thumborMapping = new ThumborMapping();
            thumborMapping.mapFilter(edit, filetype);
            // Assert
            const expectedResult = {
                edits: { resize: { background: { r: 255, g: 255, b: 255 }, fit: 'contain' }}
            };
            assert.deepEqual(thumborMapping, expectedResult);
        });
    });

    describe('008/fill/resizeDefined', function() {
        it(`Should pass if the filter is successfully translated from
            Thumbor:fill()`, function() {
            // Arrange
            const edit = 'filters:fill(fff)';
            const filetype = 'jpg';
            // Act
            const thumborMapping = new ThumborMapping();
            thumborMapping.edits.resize = {};
            thumborMapping.mapFilter(edit, filetype);
            // Assert
            const expectedResult = {
                edits: { resize: { background: { r: 255, g: 255, b: 255 }, fit: 'contain' }}
            };
            assert.deepEqual(thumborMapping, expectedResult);
        });
    });
    describe('009/format/supportedFileType', function() {
        it(`Should pass if the filter is successfully translated from
            Thumbor:format()`, function() {
            // Arrange
            const edit = 'filters:format(png)';
            const filetype = 'jpg';
            // Act
            const thumborMapping = new ThumborMapping();
            thumborMapping.mapFilter(edit, filetype);
            // Assert
            const expectedResult = {
                edits: { toFormat: 'png' }
            };
            assert.deepEqual(thumborMapping, expectedResult);
        });
    });
    describe('010/format/unsupportedFileType', function() {
        it(`Should return undefined if an accepted file format is not specified`
            , function() {
            // Arrange
            const edit = 'filters:format(test)';
            const filetype = 'jpg';
            // Act
            const thumborMapping = new ThumborMapping();
            thumborMapping.mapFilter(edit, filetype);
            // Assert
            const expectedResult = {
                edits: { }
            };
            assert.deepEqual(thumborMapping, expectedResult);
        });
    });
    describe('011/no_upscale/resizeUndefined', function() {
        it(`Should pass if the filter is successfully translated from
            Thumbor:no_upscale()`, function() {
            // Arrange
            const edit = 'filters:no_upscale()';
            const filetype = 'jpg';
            // Act
            const thumborMapping = new ThumborMapping();
            thumborMapping.mapFilter(edit, filetype);
            // Assert
            const expectedResult = {
                edits: {
                    resize: {
                        withoutEnlargement: true
                    }
                }
            };
            assert.deepEqual(thumborMapping, expectedResult);
        });
    });
    describe('012/no_upscale/resizeDefined', function() {
        it(`Should pass if the filter is successfully translated from
            Thumbor:no_upscale()`, function() {
            // Arrange
            const edit = 'filters:no_upscale()';
            const filetype = 'jpg';
            // Act
            const thumborMapping = new ThumborMapping();
            thumborMapping.edits.resize = {
                height: 400,
                width: 300
            };
            thumborMapping.mapFilter(edit, filetype);
            // Assert
            const expectedResult = {
                edits: {
                    resize: {
                        height: 400,
                        width: 300,
                        withoutEnlargement: true
                    }
                }
            };
            assert.deepEqual(thumborMapping, expectedResult);
        });
    });
    describe('013/proportion/resizeDefined', function() {
        it(`Should pass if the filter is successfully translated from
            Thumbor:proportion()`, function() {
            // Arrange
            const edit = 'filters:proportion(0.3)';
            const filetype = 'jpg';
            // Act
            const thumborMapping = new ThumborMapping();
            thumborMapping.edits = {
                resize: {
                    width: 200,
                    height: 200
                }
            };
            thumborMapping.mapFilter(edit, filetype);
            // Assert
            const expectedResult = {
                edits: {
                    resize: {
                        height: 60,
                        width: 60
                    }
                }
            };
            assert.deepEqual(thumborMapping, expectedResult);
        });
    });
    describe('014/proportion/resizeUndefined', function() {
        it(`Should pass if the filter is successfully translated from
            Thumbor:resize()`, function() {
            // Arrange
            const edit = 'filters:proportion(0.3)';
            const filetype = 'jpg';
            // Act
            const thumborMapping = new ThumborMapping();
            thumborMapping.mapFilter(edit, filetype);
            // Assert
            const actualResult = thumborMapping.edits.resize !== undefined;
            const expectedResult = true;
            assert.deepEqual(actualResult, expectedResult);
        });
    });
    describe('015/quality/jpg', function() {
        it(`Should pass if the filter is successfully translated from
            Thumbor:quality()`, function() {
            // Arrange
            const edit = 'filters:quality(50)';
            const filetype = 'jpg';
            // Act
            const thumborMapping = new ThumborMapping();
            thumborMapping.mapFilter(edit, filetype);
            // Assert
            const expectedResult = {
                edits: {
                    jpeg: {
                        quality: 50
                    }
                }
            };
            assert.deepEqual(thumborMapping, expectedResult);
        });
    });
    describe('016/quality/png', function() {
        it(`Should pass if the filter is successfully translated from
            Thumbor:quality()`, function() {
            // Arrange
            const edit = 'filters:quality(50)';
            const filetype = 'png';
            // Act
            const thumborMapping = new ThumborMapping();
            thumborMapping.mapFilter(edit, filetype);
            // Assert
            const expectedResult = {
                edits: {
                    png: {
                        quality: 50
                    }
                }
            };
            assert.deepEqual(thumborMapping, expectedResult);
        });
    });
    describe('017/quality/webp', function() {
        it(`Should pass if the filter is successfully translated from
            Thumbor:quality()`, function() {
            // Arrange
            const edit = 'filters:quality(50)';
            const filetype = 'webp';
            // Act
            const thumborMapping = new ThumborMapping();
            thumborMapping.mapFilter(edit, filetype);
            // Assert
            const expectedResult = {
                edits: {
                    webp: {
                        quality: 50
                    }
                }
            };
            assert.deepEqual(thumborMapping, expectedResult);
        });
    });
    describe('018/quality/tiff', function() {
        it(`Should pass if the filter is successfully translated from
            Thumbor:quality()`, function() {
            // Arrange
            const edit = 'filters:quality(50)';
            const filetype = 'tiff';
            // Act
            const thumborMapping = new ThumborMapping();
            thumborMapping.mapFilter(edit, filetype);
            // Assert
            const expectedResult = {
                edits: {
                    tiff: {
                        quality: 50
                    }
                }
            };
            assert.deepEqual(thumborMapping, expectedResult);
        });
    });
    describe('019/quality/heif', function() {
        it(`Should pass if the filter is successfully translated from
            Thumbor:quality()`, function() {
            // Arrange
            const edit = 'filters:quality(50)';
            const filetype = 'heif';
            // Act
            const thumborMapping = new ThumborMapping();
            thumborMapping.mapFilter(edit, filetype);
            // Assert
            const expectedResult = {
                edits: {
                    heif: {
                        quality: 50
                    }
                }
            };
            assert.deepEqual(thumborMapping, expectedResult);
        });
    });
    describe('020/quality/other', function() {
        it(`Should return undefined if an unsupported file type is provided`,
            function() {
            // Arrange
            const edit = 'filters:quality(50)';
            const filetype = 'xml';
            // Act
            const thumborMapping = new ThumborMapping();
            thumborMapping.mapFilter(edit, filetype);
            // Assert
            const expectedResult = {
                edits: { }
            };
            assert.deepEqual(thumborMapping, expectedResult);
        });
    });
    describe('021/rgb', function() {
        it(`Should pass if the filter is successfully translated from
            Thumbor:rgb()`, function() {
            // Arrange
            const edit = 'filters:rgb(10, 10, 10)';
            const filetype = 'jpg';
            // Act
            const thumborMapping = new ThumborMapping();
            thumborMapping.mapFilter(edit, filetype);
            // Assert
            const expectedResult = {
                edits: {
                    tint: {
                        r: 25.5,
                        g: 25.5,
                        b: 25.5
                    }
                }
            };
            assert.deepEqual(thumborMapping, expectedResult);
        });
    });
    describe('022/rotate', function() {
        it(`Should pass if the filter is successfully translated from
            Thumbor:rotate()`, function() {
            // Arrange
            const edit = 'filters:rotate(75)';
            const filetype = 'jpg';
            // Act
            const thumborMapping = new ThumborMapping();
            thumborMapping.mapFilter(edit, filetype);
            // Assert
            const expectedResult = {
                edits: {
                    rotate: 75
                }
            };
            assert.deepEqual(thumborMapping, expectedResult);
        });
    });
    describe('023/sharpen', function() {
        it(`Should pass if the filter is successfully translated from
            Thumbor:sharpen()`, function() {
            // Arrange
            const edit = 'filters:sharpen(75, 5)';
            const filetype = 'jpg';
            // Act
            const thumborMapping = new ThumborMapping();
            thumborMapping.mapFilter(edit, filetype);
            // Assert
            const expectedResult = {
                edits: {
                    sharpen: 3.5
                }
            };
            assert.deepEqual(thumborMapping, expectedResult);
        });
    });
    describe('024/stretch/default', function() {
        it(`Should pass if the filter is successfully translated from
            Thumbor:stretch()`, function() {
            // Arrange
            const edit = 'filters:stretch()';
            const filetype = 'jpg';
            // Act
            const thumborMapping = new ThumborMapping();
            thumborMapping.mapFilter(edit, filetype);
            // Assert
            const expectedResult = {
                edits: {
                    resize: { fit: 'fill' }
                }
            };
            assert.deepEqual(thumborMapping, expectedResult);
        });
    });
    describe('025/stretch/resizeDefined', function() {
        it(`Should pass if the filter is successfully translated from
            Thumbor:stretch()`, function() {
            // Arrange
            const edit = 'filters:stretch()';
            const filetype = 'jpg';
            // Act
            const thumborMapping = new ThumborMapping();
            thumborMapping.edits.resize = {
                width: 300,
                height: 400
            };
            thumborMapping.mapFilter(edit, filetype);
            // Assert
            const expectedResult = {
                edits: {
<<<<<<< HEAD
                    resize: { fit: 'fill' }
=======
                    resize: {
                        width: 300,
                        height: 400,
                        fit: 'fill'
                    }
>>>>>>> 2c0327c3
                }
            };
            assert.deepEqual(thumborMapping, expectedResult);
        });
    });
    describe('026/stretch/fit-in', function() {
        it(`Should pass if the filter is successfully translated from
            Thumbor:stretch()`, function() {
            // Arrange
            const edit = 'filters:stretch()';
            const filetype = 'jpg';
            // Act
            const thumborMapping = new ThumborMapping();
<<<<<<< HEAD
            thumborMapping.edits.resize = {};
            thumborMapping.sizingMethod = undefined;
            thumborMapping.mapFilter(edit, filetype);
            // Assert
            const expectedResult = {
                edits: {
                    resize: { fit: 'fill' }
                },
                sizingMethod: undefined
=======
            thumborMapping.edits.resize = {
                fit: 'inside'
>>>>>>> 2c0327c3
            };
            thumborMapping.mapFilter(edit, filetype);
            // Assert
            const expectedResult = {
                edits: {
<<<<<<< HEAD
                    resize: { fit: 'fill' }
                },
                sizingMethod: "cover"
=======
                    resize: { fit: 'inside' }
                }
>>>>>>> 2c0327c3
            };
            assert.deepEqual(thumborMapping, expectedResult);
        });
    });
    describe('027/stretch/fit-in/resizeDefined', function() {
        it(`Should pass if the filter is successfully translated from
            Thumbor:stretch()`, function() {
            // Arrange
            const edit = 'filters:stretch()';
            const filetype = 'jpg';
            // Act
            const thumborMapping = new ThumborMapping();
            thumborMapping.edits.resize = {
                width: 400,
                height: 300,
                fit: 'inside'
            };
            thumborMapping.mapFilter(edit, filetype);
            // Assert
            const expectedResult = {
                edits: {
<<<<<<< HEAD
                    resize: {}
                },
                sizingMethod: "fit-in"
=======
                    resize: {
                        width: 400,
                        height: 300,
                        fit: 'inside'
                    }
                }
>>>>>>> 2c0327c3
            };
            assert.deepEqual(thumborMapping, expectedResult);
        });
    });
    describe('028/strip_exif', function() {
        it(`Should pass if the filter is successfully translated from
            Thumbor:strip_exif()`, function() {
            // Arrange
            const edit = 'filters:strip_exif()';
            const filetype = 'jpg';
            // Act
            const thumborMapping = new ThumborMapping();
            thumborMapping.mapFilter(edit, filetype);
            // Assert
            const expectedResult = {
                edits: {
                    rotate: 0
                }
            };
            assert.deepEqual(thumborMapping, expectedResult);
        });
    });
    describe('029/strip_icc', function() {
        it(`Should pass if the filter is successfully translated from
            Thumbor:strip_icc()`, function() {
            // Arrange
            const edit = 'filters:strip_icc()';
            const filetype = 'jpg';
            // Act
            const thumborMapping = new ThumborMapping();
            thumborMapping.mapFilter(edit, filetype);
            // Assert
            const expectedResult = {
                edits: {
                    rotate: 0
                }
            };
            assert.deepEqual(thumborMapping, expectedResult);
        });
    });
    describe('030/upscale', function() {
        it(`Should pass if the filter is successfully translated from
            Thumbor:upscale()`, function() {
            // Arrange
            const edit = 'filters:upscale()';
            const filetype = 'jpg';
            // Act
            const thumborMapping = new ThumborMapping();
            thumborMapping.mapFilter(edit, filetype);
            // Assert
            const expectedResult = {
                edits: {
                    resize: {
                        fit: 'inside'
                    }
                }
            };
            assert.deepEqual(thumborMapping, expectedResult);
        });
    });
    describe('031/upscale/resizeNotUndefined', function() {
        it(`Should pass if the filter is successfully translated from
            Thumbor:upscale()`, function() {
            // Arrange
            const edit = 'filters:upscale()';
            const filetype = 'jpg';
            // Act
            const thumborMapping = new ThumborMapping();
            thumborMapping.edits.resize = {};
            thumborMapping.mapFilter(edit, filetype);
            // Assert
            const expectedResult = {
                edits: {
                    resize: {
                        fit: 'inside'
                    }
                }
            };
            assert.deepEqual(thumborMapping, expectedResult);
        });
    });
<<<<<<< HEAD
    describe('032/elseCondition', function() {
=======
    describe('032/watermark/positionDefined', function() {
        it(`Should pass if the filter is successfully translated from
            Thumbor:watermark()`, function() {
            // Arrange
            const edit = 'filters:watermark(bucket,key,100,100,0)';
            const filetype = 'jpg';
            // Act
            const thumborMapping = new ThumborMapping();
            thumborMapping.mapFilter(edit, filetype);
            // Assert
            const expectedResult = {
                edits: {
                    overlayWith: {
                        bucket: 'bucket',
                        key: 'key',
                        alpha: '0',
                        wRatio: undefined,
                        hRatio: undefined,
                        options: {
                            left: '100',
                            top: '100'
                        }
                    }
                }
            };
            assert.deepEqual(thumborMapping, expectedResult);
        });
    });
    describe('033/watermark/positionDefinedByPercentile', function() {
        it(`Should pass if the filter is successfully translated from
            Thumbor:watermark()`, function() {
            // Arrange
            const edit = 'filters:watermark(bucket,key,50p,30p,0)';
            const filetype = 'jpg';
            // Act
            const thumborMapping = new ThumborMapping();
            thumborMapping.mapFilter(edit, filetype);
            // Assert
            const expectedResult = {
                edits: {
                    overlayWith: {
                        bucket: 'bucket',
                        key: 'key',
                        alpha: '0',
                        wRatio: undefined,
                        hRatio: undefined,
                        options: {
                            left: '50p',
                            top: '30p'
                        }
                    }
                }
            };
            assert.deepEqual(thumborMapping, expectedResult);
        });
    });
    describe('034/watermark/positionDefinedWrong', function() {
        it(`Should pass if the filter is successfully translated from
            Thumbor:watermark()`, function() {
            // Arrange
            const edit = 'filters:watermark(bucket,key,x,x,0)';
            const filetype = 'jpg';
            // Act
            const thumborMapping = new ThumborMapping();
            thumborMapping.mapFilter(edit, filetype);
            // Assert
            const expectedResult = {
                edits: {
                    overlayWith: {
                        bucket: 'bucket',
                        key: 'key',
                        alpha: '0',
                        wRatio: undefined,
                        hRatio: undefined,
                        options: {}
                    }
                }
            };
            assert.deepEqual(thumborMapping, expectedResult);
        });
    });
    describe('035/watermark/ratioDefined', function() {
        it(`Should pass if the filter is successfully translated from
            Thumbor:watermark()`, function() {
            // Arrange
            const edit = 'filters:watermark(bucket,key,100,100,0,10,10)';
            const filetype = 'jpg';
            // Act
            const thumborMapping = new ThumborMapping();
            thumborMapping.mapFilter(edit, filetype);
            // Assert
            const expectedResult = {
                edits: {
                    overlayWith: {
                        bucket: 'bucket',
                        key: 'key',
                        alpha: '0',
                        wRatio: '10',
                        hRatio: '10',
                        options: {
                            left: '100',
                            top: '100'
                        }
                    }
                }
            };
            assert.deepEqual(thumborMapping, expectedResult);
        });
    });
    describe('036/elseCondition', function() {
>>>>>>> 2c0327c3
        it(`Should pass if undefined is returned for an unsupported filter`,
            function() {
            // Arrange
            const edit = 'filters:notSupportedFilter()';
            const filetype = 'jpg';
            // Act
            const thumborMapping = new ThumborMapping();
            thumborMapping.mapFilter(edit, filetype);
            // Assert
            const expectedResult = { edits: {} };
            assert.deepEqual(thumborMapping, expectedResult);
        });
    });
})<|MERGE_RESOLUTION|>--- conflicted
+++ resolved
@@ -42,20 +42,12 @@
             assert.deepEqual(thumborMapping.edits, expectedResult.edits);
         });
     });
-<<<<<<< HEAD
-    describe('002/thumborRequestWithCaseInsensitiveExtension', function() {
-        it(`Should pass if the proper edit translations are applied with case insensitive image`, function() {
-            // Arrange
-            const event = {
-                path : "/200x300/test-image-001.JPG"
-=======
     describe('002/resize/fit-in', function() {
         it(`Should pass if the proper edit translations are applied and in the
             correct order`, function() {
             // Arrange
             const event = {
                 path : "/fit-in/400x300/test-image-001.jpg"
->>>>>>> 2c0327c3
             }
             // Act
             const thumborMapping = new ThumborMapping();
@@ -64,11 +56,6 @@
             const expectedResult = {
                 edits: {
                     resize: {
-<<<<<<< HEAD
-                        width: 200,
-                        height: 300
-                    },
-=======
                         width: 400,
                         height: 300,
                         fit: 'inside'
@@ -114,19 +101,11 @@
                         width: 400,
                         height: 300
                     }
->>>>>>> 2c0327c3
                 }
             };
             assert.deepEqual(thumborMapping.edits, expectedResult.edits);
         });
     });
-<<<<<<< HEAD
-    describe('003/thumborRequestDoesNotUseImageNameInProcessing', function() {
-        it(`Should pass if the proper edit translations are applied when an image has thumbor values in it's name`, function() {
-            // Arrange
-            const event = {
-                path : "/400x400/test-image-001-600x800.jpg"
-=======
     describe('005/resize/widthIsZero', function() {
         it(`Should pass if the proper edit translations are applied and in the
             correct order`, function() {
@@ -156,7 +135,6 @@
             // Arrange
             const event = {
                 path : "/400x0/test-image-001.jpg"
->>>>>>> 2c0327c3
             }
             // Act
             const thumborMapping = new ThumborMapping();
@@ -166,10 +144,6 @@
                 edits: {
                     resize: {
                         width: 400,
-<<<<<<< HEAD
-                        height: 400
-                    },
-=======
                         height: null,
                         fit: 'inside'
                     }
@@ -196,7 +170,6 @@
                         height: null,
                         fit: 'inside'
                     }
->>>>>>> 2c0327c3
                 }
             };
             assert.deepEqual(thumborMapping.edits, expectedResult.edits);
@@ -733,15 +706,11 @@
             // Assert
             const expectedResult = {
                 edits: {
-<<<<<<< HEAD
-                    resize: { fit: 'fill' }
-=======
                     resize: {
                         width: 300,
                         height: 400,
                         fit: 'fill'
                     }
->>>>>>> 2c0327c3
                 }
             };
             assert.deepEqual(thumborMapping, expectedResult);
@@ -755,33 +724,15 @@
             const filetype = 'jpg';
             // Act
             const thumborMapping = new ThumborMapping();
-<<<<<<< HEAD
-            thumborMapping.edits.resize = {};
-            thumborMapping.sizingMethod = undefined;
-            thumborMapping.mapFilter(edit, filetype);
-            // Assert
-            const expectedResult = {
-                edits: {
-                    resize: { fit: 'fill' }
-                },
-                sizingMethod: undefined
-=======
             thumborMapping.edits.resize = {
                 fit: 'inside'
->>>>>>> 2c0327c3
-            };
-            thumborMapping.mapFilter(edit, filetype);
-            // Assert
-            const expectedResult = {
-                edits: {
-<<<<<<< HEAD
-                    resize: { fit: 'fill' }
-                },
-                sizingMethod: "cover"
-=======
+            };
+            thumborMapping.mapFilter(edit, filetype);
+            // Assert
+            const expectedResult = {
+                edits: {
                     resize: { fit: 'inside' }
                 }
->>>>>>> 2c0327c3
             };
             assert.deepEqual(thumborMapping, expectedResult);
         });
@@ -803,18 +754,12 @@
             // Assert
             const expectedResult = {
                 edits: {
-<<<<<<< HEAD
-                    resize: {}
-                },
-                sizingMethod: "fit-in"
-=======
                     resize: {
                         width: 400,
                         height: 300,
                         fit: 'inside'
                     }
                 }
->>>>>>> 2c0327c3
             };
             assert.deepEqual(thumborMapping, expectedResult);
         });
@@ -896,9 +841,6 @@
             assert.deepEqual(thumborMapping, expectedResult);
         });
     });
-<<<<<<< HEAD
-    describe('032/elseCondition', function() {
-=======
     describe('032/watermark/positionDefined', function() {
         it(`Should pass if the filter is successfully translated from
             Thumbor:watermark()`, function() {
@@ -1009,7 +951,6 @@
         });
     });
     describe('036/elseCondition', function() {
->>>>>>> 2c0327c3
         it(`Should pass if undefined is returned for an unsupported filter`,
             function() {
             // Arrange
