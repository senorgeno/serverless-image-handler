--- conflicted
+++ resolved
@@ -184,25 +184,6 @@
             // Decode the image request and return the image key
             const decoded = this.decodeRequest(event);
             return decoded.key;
-<<<<<<< HEAD
-        } else if (requestType === "Thumbor" || requestType === "Custom") {
-            // Parse the key from the end of the path
-            if ((event["path"]).search(/public/) !== -1) { // for public path images
-                const key = (event["path"]).match(new RegExp("/public/([^]+)"));
-                return `public/${decodeURIComponent(key[1])}`;
-            } else {
-                const key = (event["path"]).split("/");
-                return key[key.length - 1];
-            }
-        } else {
-            // Return an error for all other conditions
-            throw ({
-                status: 400,
-                code: 'ImageEdits::CannotFindImage',
-                message: 'The image you specified could not be found. Please check your request syntax as well as the bucket you specified to ensure it exists.'
-            });
-=======
->>>>>>> 2c0327c3
         }
 
         if (requestType === "Thumbor" || requestType === "Custom") {
@@ -228,13 +209,8 @@
         const path = event["path"];
         // ----
         const matchDefault = new RegExp(/^(\/?)([0-9a-zA-Z+\/]{4})*(([0-9a-zA-Z+\/]{2}==)|([0-9a-zA-Z+\/]{3}=))?$/);
-<<<<<<< HEAD
-        const matchThumbor = new RegExp(/^(\/?)((fit-in)?|(filters:.+\(.?\))?|(unsafe)?).*(.+jpg|.+png|.+webp|.+tiff|.+jpeg)$/, 'i');
-        const matchCustom = new RegExp(/(\/?)(.*)(jpg|png|webp|tiff|jpeg)/, 'i');
-=======
         const matchThumbor = new RegExp(/^(\/?)((fit-in)?|(filters:.+\(.?\))?|(unsafe)?).*(.+jpg|.+png|.+webp|.+tiff|.+jpeg)$/i);
         const matchCustom = new RegExp(/(\/?)(.*)(jpg|png|webp|tiff|jpeg)/i);
->>>>>>> 2c0327c3
         const definedEnvironmentVariables = (
             (process.env.REWRITE_MATCH_PATTERN !== "") &&
             (process.env.REWRITE_SUBSTITUTION !== "") &&
